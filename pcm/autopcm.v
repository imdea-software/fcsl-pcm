--- conflicted
+++ resolved
@@ -394,9 +394,6 @@
 
 End XFind.
 
-
-
-
 Module Syntactify.
 Section Syntactify.
 Variables (U : pcm).
@@ -442,11 +439,7 @@
 Lemma empty_pf i : axiom i i [::] (empty_tag Unit).
 Proof. by split. Qed.
 
-<<<<<<< HEAD
 Canonical empty_form i :=
-=======
-Canonical empty_form i := 
->>>>>>> 2cd44a4c
   @Form i i nil (empty_tag Unit) (@empty_pf i).
 
 (* check for expr *)
@@ -459,13 +452,8 @@
 by rewrite andbT (onth_size E).
 Qed.
 
-<<<<<<< HEAD
 Canonical expr_form exprs1 exprs2 n (f : xfind exprs1 exprs2 n) :=
   @Form (Context exprs1) (Context exprs2) [:: Expr n]
-=======
-Canonical expr_form exprs1 exprs2 n (f : xfind exprs1 exprs2 n) := 
-  @Form (Context exprs1) (Context exprs2) [:: Expr n] 
->>>>>>> 2cd44a4c
         (expr_tag (xuntag f)) (@expr_pf exprs1 exprs2 n f).
 
 End Syntactify.
@@ -484,18 +472,12 @@
 Export Syntactify.Exports.
 
 (*
-<<<<<<< HEAD
 Lemma blah (j : ctx natPCM) (ts : seq term) (e : Syntactify.form (Context [::]) j ts) x :
          Syntactify.untag (Syntactify.pivot e) = x -> j = j -> ts = ts -> Syntactify.untag (Syntactify.pivot e) = x.
-=======
-Lemma blah (j : ctx natPCM) (ts : seq term) (e : Syntactify.form (Context [::]) j ts) x : 
-         Syntactify.untag (Syntactify.pivot e) = x -> j = j -> ts = ts -> Syntactify.untag (Syntactify.pivot e) = x. 
->>>>>>> 2cd44a4c
 by [].
 Qed.
 
 Lemma blah1 : 1 \+ 2 \+ 3 = 4.
-<<<<<<< HEAD
 apply: blah.
 *)
 
@@ -643,12 +625,6 @@
 
 
 
-=======
-apply: blah. 
-*)
-
->>>>>>> 2cd44a4c
-
 
 Module SubtractX.
 Section SubtractX.
@@ -690,7 +666,7 @@
 Qed.
 *)
 
-Canonical start j ts1 k ts2 b res := 
+Canonical start j ts1 k ts2 b res :=
 
 @RForm j ts1 k g ts2 (f2 : form j k ts2) b res (equate f2)    (@start_pf j k ts1 ts2 f2).
 
@@ -721,7 +697,7 @@
 Lemma subtractX' m j tsm (fm : form (empx U) j tsm)
                  k wh rs
                  (g : rform j k m true wh rs) x :
-        untag fm = m -> 
+        untag fm = m ->
         g = g -> k = k -> rs = rs ->
         unpack (pivot g) = x.
 Admitted.
@@ -836,11 +812,7 @@
 Lemma subtractX' m j tsm (fm : form (empx U) j tsm)
                  k wh rs
                  (g : rform j k m true wh rs) x :
-<<<<<<< HEAD
         untag fm = m ->
-=======
-        untag fm = m -> 
->>>>>>> 2cd44a4c
         g = g -> k = k -> rs = rs ->
         unpack (pivot g) = x.
 Admitted.
